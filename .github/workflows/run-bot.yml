name: Run Bot

on:
  workflow_dispatch:
  schedule:
    - cron: '0 */5 * * *'

jobs:
  run-bot:
    runs-on: ubuntu-latest

    concurrency:
      group: bot-restart
      cancel-in-progress: false

    env:
      TOKEN: ${{ secrets.TOKEN }}

    steps:
      - name: Setup Actions
        uses: actions/checkout@v3

      - name: Install Python
        uses: actions/setup-python@v4
        with:
          python-version: '3.11'

      - name: Install Requirements
        run: |
          pip install -r requirements.txt

      - name: Fetch Token
        run: |
          sed -i "s/^token:.*/token: \"${TOKEN}\"/" config.yml

      - name: Download latest Stockfish dev
        run: |
          mkdir -p engines
          curl -L -o stockfish.zip http://abrok.eu/stockfish/latest/linux/stockfish_x64_modern.zip
          unzip -o stockfish.zip -d engines/
          mv engines/stockfish_* engines/stockfish
          chmod +x engines/stockfish

      - name: download latest fsf
        run: |
          mkdir -p engines

          RUN_ID=$(curl -s -H "Accept: application/vnd.github+json" \
            -H "Authorization: token ${{ secrets.GITHUB_TOKEN }}" \
            "https://api.github.com/repos/fairy-stockfish/Fairy-Stockfish/actions/workflows/release.yml/runs?per_page=1&branch=master&status=success" \
            | jq -r '.workflow_runs[0].id')

          ARTIFACT_URL=$(curl -s -H "Accept: application/vnd.github+json" \
            -H "Authorization: token ${{ secrets.GITHUB_TOKEN }}" \
            "https://api.github.com/repos/fairy-stockfish/Fairy-Stockfish/actions/runs/$RUN_ID/artifacts" \
            | jq -r '.artifacts[] | select(.name | contains("linux-x86-64-modern")) | .archive_download_url')

          echo "Downloading Fairy-Stockfish from $ARTIFACT_URL..."
          curl -L -H "Authorization: token ${{ secrets.GITHUB_TOKEN }}" \
            -o fsf.zip "$ARTIFACT_URL"

          unzip -o fsf.zip -d engines/

          # Pick the standard modern build, ignore largeboards
          if [ -f engines/fairy-stockfish_x86-64-modern ]; then
            mv engines/fairy-stockfish_x86-64-modern engines/fairy-stockfish
          else
            echo "Fairy-Stockfish modern binary not found!"
            exit 1
          fi

          chmod +x engines/fairy-stockfish


      - name: Run Bot
        run: |
          echo "Starting bot..."
<<<<<<< HEAD
          python3 -u user_interface.py "tournament HDQCs5oP" 
          
=======
          python3 -u user_interface.py "matchmaking"
>>>>>>> 3233963b
<|MERGE_RESOLUTION|>--- conflicted
+++ resolved
@@ -75,9 +75,5 @@
       - name: Run Bot
         run: |
           echo "Starting bot..."
-<<<<<<< HEAD
           python3 -u user_interface.py "tournament HDQCs5oP" 
-          
-=======
-          python3 -u user_interface.py "matchmaking"
->>>>>>> 3233963b
+          