import requests
import io
import random
import chess
import chess.pgn
import chess.polyglot
import chess.variant

BOTS = ["NimsiluBot", "ToromBot"]
VARIANT = "crazyhouse"
MIN_ELO = 2250
CHUNK_SIZE = 5000
REQUEST_TIMEOUT = 120
SLEEP_BETWEEN_CHUNKS = 0.4
MAX_PLY = 60
MAX_BOOK_WEIGHT = 2520

PGN_OUTPUT = f"{VARIANT}.pgn"
BOOK_OUTPUT = f"{VARIANT}.bin"

ALLOWED_BOTS = {"ToromBot", "PINEAPPLEMASK", "NecroMindX"}


def fetch_tournament_pgn(tournament_id: str) -> str:
    url = f"https://lichess.org/api/tournament/{tournament_id}/games"
    headers = {"Accept": "application/x-chess-pgn"}
    print(f"Downloading PGN for tournament {tournament_id}...")
    resp = requests.get(url, headers=headers)
    resp.raise_for_status()
    return resp.text


def save_pgn(text: str, out_path: str) -> None:
    with open(out_path, "w", encoding="utf-8") as f:
        f.write(text)
    print(f"Saved PGN to {out_path}")


class BookMove:
    def __init__(self):
        self.weight = 0
        self.move: chess.Move | None = None


class BookPosition:
    def __init__(self):
        self.moves: dict[str, BookMove] = {}

    def get_move(self, uci: str) -> BookMove:
        return self.moves.setdefault(uci, BookMove())


class Book:
    def __init__(self):
        self.positions: dict[str, BookPosition] = {}

    def get_position(self, key_hex: str) -> BookPosition:
        return self.positions.setdefault(key_hex, BookPosition())

    def normalize(self):
        for pos in self.positions.values():
            s = sum(bm.weight for bm in pos.moves.values())
            if s <= 0:
                continue
            for bm in pos.moves.values():
                bm.weight = max(1, int(bm.weight / s * MAX_BOOK_WEIGHT))

    def save_polyglot(self, path: str):
        entries = []
        for key_hex, pos in self.positions.items():
            zbytes = bytes.fromhex(key_hex)
            for bm in pos.moves.values():
                if bm.weight <= 0 or bm.move is None:
                    continue
                m = bm.move
                if "@" in m.uci():
                    continue
                mi = m.to_square + (m.from_square << 6)
                if m.promotion:
                    mi += ((m.promotion - 1) << 12)
                mbytes = mi.to_bytes(2, "big")
                wbytes = min(MAX_BOOK_WEIGHT, bm.weight).to_bytes(2, "big")
                lbytes = (0).to_bytes(4, "big")
                entries.append(zbytes + mbytes + wbytes + lbytes)
        entries.sort(key=lambda e: (e[:8], e[10:12]))
        with open(path, "wb") as f:
            for e in entries:
                f.write(e)
        print(f"Saved {len(entries)} moves to book: {path}")


def key_hex(board: chess.Board) -> str:
    return f"{chess.polyglot.zobrist_hash(board):016x}"


def build_book_from_pgn(pgn_path: str, bin_path: str):
    print("Building book from WHITE wins...")
    book = Book()
    with open(pgn_path, "r", encoding="utf-8") as f:
        data = f.read()
    stream = io.StringIO(data)

    processed = 0
    kept = 0
    while True:
        game = chess.pgn.read_game(stream)
        if game is None:
            break

        variant_tag = (game.headers.get("Variant", "") or "").lower().replace(" ", "")
        if VARIANT not in variant_tag:
            continue

<<<<<<< HEAD
=======
        result = game.headers.get("Result", "")
        white = game.headers.get("White", "")

        if result != "1-0":
            continue  # only white wins
        if white not in ALLOWED_BOTS:
            continue  # only if white is one of your bots

        kept += 1
>>>>>>> 3233963b
        board = chess.variant.CrazyhouseBoard()
        result = game.headers.get("Result", "*")

        for ply, move in enumerate(game.mainline_moves()):
            if ply >= MAX_PLY:
                break
            try:
                k = key_hex(board)
                pos = book.get_position(k)
                bm = pos.get_move(move.uci())
                bm.move = move

                decay = max(1, (MAX_PLY - ply) // 5)
                bm.weight += 6 * decay  # boost white’s winning moves

                board.push(move)
            except Exception:
                break

        processed += 1
        if processed % 100 == 0:
            print(f"Processed {processed} games")

    print(f"Parsed {processed} PGNs, kept {kept} white wins")
    book.normalize()
    for pos in book.positions.values():
        for bm in pos.moves.values():
            bm.weight = min(MAX_BOOK_WEIGHT, bm.weight + random.randint(0, 3))

    book.save_polyglot(bin_path)


def main():
    pgn_text = fetch_tournament_pgn(TOURNAMENT_ID)
    save_pgn(pgn_text, PGN_OUTPUT)
    build_book_from_pgn(PGN_OUTPUT, BOOK_OUTPUT)
    print("Done.")


if __name__ == "__main__":
    main()<|MERGE_RESOLUTION|>--- conflicted
+++ resolved
@@ -111,18 +111,6 @@
         if VARIANT not in variant_tag:
             continue
 
-<<<<<<< HEAD
-=======
-        result = game.headers.get("Result", "")
-        white = game.headers.get("White", "")
-
-        if result != "1-0":
-            continue  # only white wins
-        if white not in ALLOWED_BOTS:
-            continue  # only if white is one of your bots
-
-        kept += 1
->>>>>>> 3233963b
         board = chess.variant.CrazyhouseBoard()
         result = game.headers.get("Result", "*")
 
