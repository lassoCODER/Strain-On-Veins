import requests
import io
import random
import chess
import chess.pgn
import chess.polyglot
import chess.variant

<<<<<<< HEAD
BOTS = ["NimsiluBot", "ToromBot"]
VARIANT = "crazyhouse"
MIN_ELO = 2250
CHUNK_SIZE = 5000
REQUEST_TIMEOUT = 120
SLEEP_BETWEEN_CHUNKS = 0.4
=======
VARIANT = "antichess"
>>>>>>> e3c7e0de
MAX_PLY = 60
MAX_BOOK_WEIGHT = 2520
MIN_RATING = 2700

PGN_OUTPUT = f"{VARIANT}.pgn"
BOOK_OUTPUT = "antichess_book.bin"

ALLOWED_BOTS = {"ToromBot", "NecroMindX", "TacticalBot", "DarkOnBot"}


def fetch_bot_games(bot_name: str, max_games: int = 3000) -> str:
    """Fetch recent antichess games of a bot from Lichess in PGN format."""
    url = f"https://lichess.org/api/games/user/{bot_name}"
    headers = {"Accept": "application/x-chess-pgn"}
    params = {
        "max": max_games,
        "moves": True,
        "analysed": False,
        "variant": "antichess"
    }
    print(f"Downloading up to {max_games} antichess games for {bot_name}...")
    resp = requests.get(url, headers=headers, params=params)
    resp.raise_for_status()
    return resp.text


def save_pgn(text: str, out_path: str) -> None:
    with open(out_path, "w", encoding="utf-8") as f:
        f.write(text)
    print(f"Saved combined PGN to {out_path}")


# --- Book data structures ---
class BookMove:
    def __init__(self):
        self.weight = 0
        self.move: chess.Move | None = None


class BookPosition:
    def __init__(self):
        self.moves: dict[str, BookMove] = {}

    def get_move(self, uci: str) -> BookMove:
        return self.moves.setdefault(uci, BookMove())


class Book:
    def __init__(self):
        self.positions: dict[str, BookPosition] = {}

    def get_position(self, key_hex: str) -> BookPosition:
        return self.positions.setdefault(key_hex, BookPosition())

    def normalize(self):
        for pos in self.positions.values():
            s = sum(bm.weight for bm in pos.moves.values())
            if s <= 0:
                continue
            for bm in pos.moves.values():
                bm.weight = max(1, int(bm.weight / s * MAX_BOOK_WEIGHT))

    def save_polyglot(self, path: str):
        entries = []
        for key_hex, pos in self.positions.items():
            zbytes = bytes.fromhex(key_hex)
            for bm in pos.moves.values():
                if bm.weight <= 0 or bm.move is None:
                    continue
                m = bm.move
                if "@" in m.uci():  # skip drops
                    continue
                mi = m.to_square + (m.from_square << 6)
                if m.promotion:
                    mi += ((m.promotion - 1) << 12)
                mbytes = mi.to_bytes(2, "big")
                wbytes = min(MAX_BOOK_WEIGHT, bm.weight).to_bytes(2, "big")
                lbytes = (0).to_bytes(4, "big")
                entries.append(zbytes + mbytes + wbytes + lbytes)

        entries.sort(key=lambda e: (e[:8], e[10:12]))
        with open(path, "wb") as f:
            for e in entries:
                f.write(e)
        print(f"Saved {len(entries)} moves to book: {path}")


def key_hex(board: chess.Board) -> str:
    return f"{chess.polyglot.zobrist_hash(board):016x}"


def build_book_from_pgn(pgn_path: str, bin_path: str):
    print("Building book for both colors with minimum rating filter...")
    book = Book()
    with open(pgn_path, "r", encoding="utf-8") as f:
        data = f.read()
    stream = io.StringIO(data)

    processed = 0
    kept = 0

    while True:
        game = chess.pgn.read_game(stream)
        if game is None:
            break

        variant_tag = (game.headers.get("Variant", "") or "").lower().replace(" ", "")
        if VARIANT not in variant_tag:
            continue

<<<<<<< HEAD
        board = chess.variant.CrazyhouseBoard()
        result = game.headers.get("Result", "*")
=======
        white = game.headers.get("White", "")
        black = game.headers.get("Black", "")

        if white not in ALLOWED_BOTS and black not in ALLOWED_BOTS:
            continue

        # Check ratings
        try:
            white_elo = int(game.headers.get("WhiteElo", 0))
            black_elo = int(game.headers.get("BlackElo", 0))
        except ValueError:
            continue

        if white_elo < MIN_RATING or black_elo < MIN_RATING:
            continue

        kept += 1
        board = chess.variant.AntichessBoard()
>>>>>>> e3c7e0de

        for ply, move in enumerate(game.mainline_moves()):
            if ply >= MAX_PLY:
                break
            try:
                k = key_hex(board)
                pos = book.get_position(k)
                bm = pos.get_move(move.uci())
                bm.move = move

                decay = max(1, (MAX_PLY - ply) // 5)
                bm.weight += 3 * decay  # both sides weighted equally

                board.push(move)
            except Exception:
                break

        processed += 1
        if processed % 50 == 0:
            print(f"Processed {processed} games")

    print(f"Parsed {processed} PGNs, kept {kept} high-rated games from allowed bots")
    book.normalize()
    for pos in book.positions.values():
        for bm in pos.moves.values():
            bm.weight = min(MAX_BOOK_WEIGHT, bm.weight + random.randint(0, 3))

    book.save_polyglot(bin_path)


def main():
    combined_pgn = ""
    for bot in ALLOWED_BOTS:
        combined_pgn += fetch_bot_games(bot) + "\n\n"

    save_pgn(combined_pgn, PGN_OUTPUT)
    build_book_from_pgn(PGN_OUTPUT, BOOK_OUTPUT)
    print("Done.")


if __name__ == "__main__":
    main()<|MERGE_RESOLUTION|>--- conflicted
+++ resolved
@@ -6,16 +6,12 @@
 import chess.polyglot
 import chess.variant
 
-<<<<<<< HEAD
 BOTS = ["NimsiluBot", "ToromBot"]
 VARIANT = "crazyhouse"
 MIN_ELO = 2250
 CHUNK_SIZE = 5000
 REQUEST_TIMEOUT = 120
 SLEEP_BETWEEN_CHUNKS = 0.4
-=======
-VARIANT = "antichess"
->>>>>>> e3c7e0de
 MAX_PLY = 60
 MAX_BOOK_WEIGHT = 2520
 MIN_RATING = 2700
@@ -126,29 +122,8 @@
         if VARIANT not in variant_tag:
             continue
 
-<<<<<<< HEAD
         board = chess.variant.CrazyhouseBoard()
         result = game.headers.get("Result", "*")
-=======
-        white = game.headers.get("White", "")
-        black = game.headers.get("Black", "")
-
-        if white not in ALLOWED_BOTS and black not in ALLOWED_BOTS:
-            continue
-
-        # Check ratings
-        try:
-            white_elo = int(game.headers.get("WhiteElo", 0))
-            black_elo = int(game.headers.get("BlackElo", 0))
-        except ValueError:
-            continue
-
-        if white_elo < MIN_RATING or black_elo < MIN_RATING:
-            continue
-
-        kept += 1
-        board = chess.variant.AntichessBoard()
->>>>>>> e3c7e0de
 
         for ply, move in enumerate(game.mainline_moves()):
             if ply >= MAX_PLY:
