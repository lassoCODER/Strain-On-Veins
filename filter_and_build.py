--- conflicted
+++ resolved
@@ -6,17 +6,12 @@
 import chess.polyglot
 import chess.variant
 
-<<<<<<< HEAD
 BOTS = ["NimsiluBot", "ToromBot"]
 VARIANT = "crazyhouse"
 MIN_ELO = 2250
 CHUNK_SIZE = 5000
 REQUEST_TIMEOUT = 120
 SLEEP_BETWEEN_CHUNKS = 0.4
-=======
-VARIANT = "kingofthehill"
-TOURNAMENT_IDS = ["cwCZD5Qd", "3T48Bfcb"]
->>>>>>> b9becd65
 MAX_PLY = 60
 MAX_BOOK_WEIGHT = 2520
 
@@ -116,21 +111,8 @@
         if VARIANT not in variant_tag:
             continue
 
-<<<<<<< HEAD
         board = chess.variant.CrazyhouseBoard()
         result = game.headers.get("Result", "*")
-=======
-        result = game.headers.get("Result", "")
-        black = game.headers.get("Black", "")
-
-        if result not in ("0-1", "1/2-1/2"):
-            continue  # only black wins or draws
-        if black not in ALLOWED_BOTS:
-            continue  # only allowed bots
-
-        kept += 1
-        board = chess.variant.KingOfTheHillBoard()
->>>>>>> b9becd65
 
         for ply, move in enumerate(game.mainline_moves()):
             if ply >= MAX_PLY:
