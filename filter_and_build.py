import requests
import io
import random
import chess
import chess.pgn
import chess.polyglot
import chess.variant

<<<<<<< HEAD
BOTS = ["NimsiluBot", "ToromBot"]
VARIANT = "crazyhouse"
MIN_ELO = 2250
CHUNK_SIZE = 5000
REQUEST_TIMEOUT = 120
SLEEP_BETWEEN_CHUNKS = 0.4
=======
VARIANT = "crazyhouse"
TOURNAMENT_ID = "rTIW46jz"
>>>>>>> 84fe8f82
MAX_PLY = 60
MAX_BOOK_WEIGHT = 2520

PGN_OUTPUT = f"{VARIANT}.pgn"
BOOK_OUTPUT = f"{VARIANT}.bin"

ALLOWED_BOTS = {"ToromBot", "PINEAPPLEMASK", "DarkOnBot", "Roudypuff"}


def fetch_tournament_pgn(tournament_id: str) -> str:
    url = f"https://lichess.org/api/tournament/{tournament_id}/games"
    headers = {"Accept": "application/x-chess-pgn"}
    print(f"Downloading PGN for tournament {tournament_id}...")
    resp = requests.get(url, headers=headers)
    resp.raise_for_status()
    return resp.text


def save_pgn(text: str, out_path: str) -> None:
    with open(out_path, "w", encoding="utf-8") as f:
        f.write(text)
    print(f"Saved PGN to {out_path}")


class BookMove:
    def __init__(self):
        self.weight = 0
        self.move: chess.Move | None = None


class BookPosition:
    def __init__(self):
        self.moves: dict[str, BookMove] = {}

    def get_move(self, uci: str) -> BookMove:
        return self.moves.setdefault(uci, BookMove())


class Book:
    def __init__(self):
        self.positions: dict[str, BookPosition] = {}

    def get_position(self, key_hex: str) -> BookPosition:
        return self.positions.setdefault(key_hex, BookPosition())

    def normalize(self):
        for pos in self.positions.values():
            s = sum(bm.weight for bm in pos.moves.values())
            if s <= 0:
                continue
            for bm in pos.moves.values():
                bm.weight = max(1, int(bm.weight / s * MAX_BOOK_WEIGHT))

    def save_polyglot(self, path: str):
        entries = []
        for key_hex, pos in self.positions.items():
            zbytes = bytes.fromhex(key_hex)
            for bm in pos.moves.values():
                if bm.weight <= 0 or bm.move is None:
                    continue
                m = bm.move
                if "@" in m.uci():
                    continue
                mi = m.to_square + (m.from_square << 6)
                if m.promotion:
                    mi += ((m.promotion - 1) << 12)
                mbytes = mi.to_bytes(2, "big")
                wbytes = min(MAX_BOOK_WEIGHT, bm.weight).to_bytes(2, "big")
                lbytes = (0).to_bytes(4, "big")
                entries.append(zbytes + mbytes + wbytes + lbytes)
        entries.sort(key=lambda e: (e[:8], e[10:12]))
        with open(path, "wb") as f:
            for e in entries:
                f.write(e)
        print(f"Saved {len(entries)} moves to book: {path}")


def key_hex(board: chess.Board) -> str:
    return f"{chess.polyglot.zobrist_hash(board):016x}"


def build_book_from_pgn(pgn_path: str, bin_path: str):
    print("Building book from BLACK wins...")
    book = Book()
    with open(pgn_path, "r", encoding="utf-8") as f:
        data = f.read()
    stream = io.StringIO(data)

    processed = 0
    kept = 0
    while True:
        game = chess.pgn.read_game(stream)
        if game is None:
            break

        variant_tag = (game.headers.get("Variant", "") or "").lower().replace(" ", "")
        if VARIANT not in variant_tag:
            continue

<<<<<<< HEAD
        board = chess.variant.CrazyhouseBoard()
        result = game.headers.get("Result", "*")
=======
        result = game.headers.get("Result", "")
        black = game.headers.get("Black", "")

        if result != "0-1":
            continue  # only black wins
        if black not in ALLOWED_BOTS:
            continue  # only if black is one of your bots

        kept += 1
        board = chess.variant.CrazyhouseBoard()
>>>>>>> 84fe8f82

        for ply, move in enumerate(game.mainline_moves()):
            if ply >= MAX_PLY:
                break
            try:
                k = key_hex(board)
                pos = book.get_position(k)
                bm = pos.get_move(move.uci())
                bm.move = move

                decay = max(1, (MAX_PLY - ply) // 5)
                bm.weight += 6 * decay  # boost black’s winning moves

                board.push(move)
            except Exception:
                break

        processed += 1
        if processed % 100 == 0:
            print(f"Processed {processed} games")

    print(f"Parsed {processed} PGNs, kept {kept} black wins")
    book.normalize()
    for pos in book.positions.values():
        for bm in pos.moves.values():
            bm.weight = min(MAX_BOOK_WEIGHT, bm.weight + random.randint(0, 3))

    book.save_polyglot(bin_path)


def main():
    pgn_text = fetch_tournament_pgn(TOURNAMENT_ID)
    save_pgn(pgn_text, PGN_OUTPUT)
    build_book_from_pgn(PGN_OUTPUT, BOOK_OUTPUT)
    print("Done.")


if __name__ == "__main__":
    main()<|MERGE_RESOLUTION|>--- conflicted
+++ resolved
@@ -6,17 +6,12 @@
 import chess.polyglot
 import chess.variant
 
-<<<<<<< HEAD
 BOTS = ["NimsiluBot", "ToromBot"]
 VARIANT = "crazyhouse"
 MIN_ELO = 2250
 CHUNK_SIZE = 5000
 REQUEST_TIMEOUT = 120
 SLEEP_BETWEEN_CHUNKS = 0.4
-=======
-VARIANT = "crazyhouse"
-TOURNAMENT_ID = "rTIW46jz"
->>>>>>> 84fe8f82
 MAX_PLY = 60
 MAX_BOOK_WEIGHT = 2520
 
@@ -116,21 +111,8 @@
         if VARIANT not in variant_tag:
             continue
 
-<<<<<<< HEAD
         board = chess.variant.CrazyhouseBoard()
         result = game.headers.get("Result", "*")
-=======
-        result = game.headers.get("Result", "")
-        black = game.headers.get("Black", "")
-
-        if result != "0-1":
-            continue  # only black wins
-        if black not in ALLOWED_BOTS:
-            continue  # only if black is one of your bots
-
-        kept += 1
-        board = chess.variant.CrazyhouseBoard()
->>>>>>> 84fe8f82
 
         for ply, move in enumerate(game.mainline_moves()):
             if ply >= MAX_PLY:
