--- conflicted
+++ resolved
@@ -6,16 +6,12 @@
 import chess.polyglot
 import chess.variant
 
-<<<<<<< HEAD
 BOTS = ["NimsiluBot", "ToromBot"]
 VARIANT = "crazyhouse"
 MIN_ELO = 2250
 CHUNK_SIZE = 5000
 REQUEST_TIMEOUT = 120
 SLEEP_BETWEEN_CHUNKS = 0.4
-=======
-VARIANT = "antichess"         # must match how Lichess writes it
->>>>>>> b7858de6
 MAX_PLY = 60
 MAX_BOOK_WEIGHT = 2520
 MIN_RATING = 2730
@@ -102,27 +98,11 @@
         variant_tag = (game.headers.get("Variant", "") or "").lower()
         if VARIANT not in variant_tag:
             continue
-<<<<<<< HEAD
 
         board = chess.variant.CrazyhouseBoard()
         result = game.headers.get("Result", "*")
 
         # Determine the eventual winner
-=======
-        white = game.headers.get("White", "")
-        black = game.headers.get("Black", "")
-        if white not in ALLOWED_BOTS and black not in ALLOWED_BOTS:
-            continue
-        try:
-            white_elo = int(game.headers.get("WhiteElo", 0))
-            black_elo = int(game.headers.get("BlackElo", 0))
-        except ValueError:
-            continue
-        if white_elo < MIN_RATING or black_elo < MIN_RATING:
-            continue
-        kept += 1
-        board = chess.variant.AntichessBoard()
->>>>>>> b7858de6
         result = game.headers.get("Result", "")
         if result == "1-0":
             winner = chess.WHITE
