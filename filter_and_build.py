--- conflicted
+++ resolved
@@ -98,27 +98,11 @@
         variant_tag = (game.headers.get("Variant", "") or "").lower().replace(" ", "")
         if VARIANT not in variant_tag:
             continue
-<<<<<<< HEAD
 
         board = chess.variant.CrazyhouseBoard()
         result = game.headers.get("Result", "*")
 
         # Determine the eventual winner
-=======
-        white = game.headers.get("White", "")
-        black = game.headers.get("Black", "")
-        if white not in ALLOWED_BOTS:
-            continue
-        try:
-            white_elo = int(game.headers.get("WhiteElo", 0))
-            black_elo = int(game.headers.get("BlackElo", 0))
-        except ValueError:
-            continue
-        if white_elo < MIN_RATING or black_elo < MIN_RATING:
-            continue
-        kept += 1
-        board = chess.variant.AntichessBoard()
->>>>>>> e41740dd
         result = game.headers.get("Result", "")
         if result == "1-0":
             winner = chess.WHITE
