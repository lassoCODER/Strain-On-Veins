--- conflicted
+++ resolved
@@ -6,7 +6,6 @@
 import chess.polyglot
 import chess.variant
 
-<<<<<<< HEAD
 BOTS = ["NimsiluBot", "ToromBot"]
 VARIANT = "crazyhouse"
 MIN_ELO = 2250
@@ -14,10 +13,6 @@
 REQUEST_TIMEOUT = 120
 SLEEP_BETWEEN_CHUNKS = 0.4
 MAX_PLY = 60
-=======
-VARIANT = "horde"         
-MAX_PLY = 50
->>>>>>> 7a4d66b1
 MAX_BOOK_WEIGHT = 2520
 MIN_RATING = 2400
 
@@ -103,27 +98,11 @@
         variant_tag = (game.headers.get("Variant", "") or "").lower()
         if VARIANT not in variant_tag:
             continue
-<<<<<<< HEAD
 
         board = chess.variant.CrazyhouseBoard()
         result = game.headers.get("Result", "*")
 
         # Determine the eventual winner
-=======
-        white = game.headers.get("White", "")
-        black = game.headers.get("Black", "")
-        if white not in ALLOWED_BOTS and black not in ALLOWED_BOTS:
-            continue
-        try:
-            white_elo = int(game.headers.get("WhiteElo", 0))
-            black_elo = int(game.headers.get("BlackElo", 0))
-        except ValueError:
-            continue
-        if white_elo < MIN_RATING or black_elo < MIN_RATING:
-            continue
-        kept += 1
-        board = chess.variant.HordeBoard()
->>>>>>> 7a4d66b1
         result = game.headers.get("Result", "")
         if result == "1-0":
             winner = chess.WHITE
