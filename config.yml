

token:         # Lichess OAuth2 Token.

engines:
  standard:                               # Engine used for standard chess and when no suitable special engine is configured.
    dir: "./engines/"                      # Directory containing the engine.
    name: "stockfish"                     # Binary name of the engine to use.
    ponder: true                          # Think on opponent's time.
    silence_stderr: false                 # Suppresses stderr output.
    move_overhead_multiplier: 1.0         # Increase if your bot flags games too often. Default move overhead is 1 second per 1 minute initital time.
    uci_options:                          # Arbitrary UCI options passed to the engine.
      Threads: 4                          # Max CPU threads the engine can use.
      Hash: 4096                           # Max memory (in megabytes) the engine can allocate.
      Move Overhead: 300                  # Increase if your bot flags games too often.
    limits:                               # Limits that end the move calculation early.
      time: 1.0                           # Max time per move in seconds.
#      depth: 26                           # Max depth per move.
#      nodes: 4000000                      # Max nodes per move.
  variants:                               # Engine used for variants when no suitable special engine is configured.
    dir: "./engines/"                      # Directory containing the engine.
    name: "fairy-stockfish_x86-64-bmi2"               # Binary name of the engine to use.
    ponder: true                          # Think on opponent's time.
    silence_stderr: false                 # Suppresses stderr output.
    move_overhead_multiplier: 1.0         # Increase if your bot flags games too often. Default move overhead is 1 second per 1 minute initital time.
    uci_options:                          # Arbitrary UCI options passed to the engine.
      Threads: 4                          # Max CPU threads the engine can use.
      Hash: 4096                           # Max memory (in megabytes) the engine can allocate.
      Move Overhead: 250                  # Increase if your bot flags games too often.
      EvalFile: "3check-cb5f517c228b.nnue:antichess-dd3cbe53cd4e.nnue:atomic-2cf13ff256cc.nnue:crazyhouse-8ebf84784ad2.nnue:horde-28173ddccabe.nnue:kingofthehill-978b86d0e6a4.nnue:racingkings-636b95f085e3.nnue"
    limits:                               # Limits that end the move calculation early.
 #     time: 5.0                           # Max time per move in seconds.
    
#     depth: 26                           # Max depth per move.
#     nodes: 4000000                      # Max nodes per move.

  chess960:                               # Engine used for standard chess and when no suitable special engine is configured.
    dir: "./engines/"                      # Directory containing the engine.
    name: "stockfish"                     # Binary name of the engine to use.
    ponder: true                          # Think on opponent's time.
    silence_stderr: false                 # Suppresses stderr output.
    move_overhead_multiplier: 1.0         # Increase if your bot flags games too often. Default move overhead is 1 second per 1 minute initital time.
    uci_options:                          # Arbitrary UCI options passed to the engine.
      Threads: 7                          # Max CPU threads the engine can use.
      Hash: 4096                           # Max memory (in megabytes) the engine can allocate.
      Move Overhead: 250                  # Increase if your bot flags games too often.
    limits:                               # Limits that end the move calculation early.
      time: 3.0                           # Max time per move in seconds.
 
#      depth: 26                           # Max depth per move.
#      nodes: 4000000                      # Max nodes per move.


# Use the same pattern for 'bullet', 'blitz', 'rapid', 'classical',
# 'antichess', 'atomic', 'chess960', 'crazyhouse', 'horde', 'kingofthehill', 'racingkings' and '3check' as well.
# Append '_white', '_black' or '_human' to use the engine only as the specific color or against humans.

syzygy:
  standard:
    enabled: false                        # Activate local syzygy endgame tablebases.
    paths:                                # Paths to local syzygy endgame tablebases.
      - "./engines/syzygy"
    max_pieces: 7                         # Count of max pieces in the local syzygy endgame tablebases.
    instant_play: true                    # Whether the bot should play directly from syzygy without engine if possible.
  antichess:
    enabled: false                        # Activate local syzygy endgame tablebases.
    paths:                                # Paths to local syzygy endgame tablebases.
      - "/path/to/antichess/syzygy"
    max_pieces: 6                         # Count of max pieces in the local syzygy endgame tablebases.
    instant_play: true                    # Whether the bot should play directly from syzygy without engine if possible.
  atomic:
    enabled: false                        # Activate local syzygy endgame tablebases.
    paths:                                # Paths to local syzygy endgame tablebases.
      - "/path/to/atomic/syzygy"
    max_pieces: 6                         # Count of max pieces in the local syzygy endgame tablebases.
    instant_play: true                    # Whether the bot should play directly from syzygy without engine if possible.

gaviota:
  enabled: false                          # Activate local gaviota endgame tablebases.
  paths:                                  # Paths to local gaviota endgame tablebases.
    - "/path/to/gaviota"
  max_pieces: 5                           # Count of max pieces in the local gaviota endgame tablebases.

opening_books:
  enabled: true 
  priority: 10000
  books:
    standard_white:
      selection: weighted_random
      names:
<<<<<<< HEAD
        - slowdraw
 #       - Optimus2502
 #       - Optimus4
=======
        - Optimus2502
        - Optimus4
        - slowdraw
>>>>>>> a2c2f1a8

    standard_black:
      selection: best_move
      names:
<<<<<<< HEAD
        - slowdraw
#        - BlackBook
=======
        - BlackBook
        - slowdraw
>>>>>>> a2c2f1a8

    standard_white_tournament:
      selection: best_move
      names:
        - slowdraw
        - loser               #book for long games    
        - slowdraw
        - DefaultBook
        - BackupBook

    standard_black_tournament:
      selection: best_move
      names:
        - slowdraw
        - loser               #book for long games    
        - slowdraw
        - DefaultBook
        - BackupBook
        - BlackBook

    chess960_white:
      selection: best_move
      names:
        - Chess960    

    chess960_black:
      selection: best_move
      names:
        - Chess960

    antichess_white:
      selection: best_move
      names:
        - Anti

    antichess_black:
      selection: best_move
      names:
        - Anti

    crazyhouse_white:
      selection: best_move
      names:
        - crazy

    crazyhouse_black:
      selection: best_move
      names:
        - crazy

#   'antichess', 'atomic', 'chess960', 'crazyhouse', 'horde', 'kingofthehill', 'racingkings' and '3check' as well.
#   Append '_white', '_black' or '_human' to use the engine only as the specific color or against humans.

online_moves:
  opening_explorer:
    enabled: false                        # Activate online moves from Lichess opening explorer. The move that has performed best for this bot is played.
    priority: 300                         # Priority with which this move source is used. Higher priority is used first.
    only_without_book: false              # Whether the Lichess opening explorer should only be used if there is no matching book.
    use_for_variants: false               # Whether the Lichess opening explorer should be used for other variants than standard and chess960.
    min_time: 10                          # Time the bot must have at least to use the online move. +10 seconds in games without increment.
    timeout: 5                            # Time the server has to respond.
    min_games: 5                          # Minimum number of games in which the position must have occurred.
    only_with_wins: false                 # Whether to play only moves that have won before.
    selection: "performance"              # Move selection is "performance" or "win_rate".
    anti: false                           # Whether to play the moves in which the opponent performs the worst.
#   max_depth: 16                         # Half move max depth. (Comment this line for max depth)
#   max_moves: 1                          # Max number of moves played from Lichess opening explorer. (Comment this line for max moves)
  lichess_cloud:
    enabled: false                        # Activate online moves from Lichess cloud eval.
    priority: 200                         # Priority with which this move source is used. Higher priority is used first.
    only_without_book: false              # Whether the cloud should only be used if there is no matching book.
    use_for_variants: true               # Whether the cloud should be used for other variants than standard and chess960.
    min_eval_depth: 10                    # Minimum evaluation depth.
    min_time: 10                          # Time the bot must have at least to use the online move. +10 seconds in games without increment.
    timeout: 5                            # Time the server has to respond.
#   max_depth: 16                         # Half move max depth. (Comment this line for max depth)
#   max_moves: 1                          # Max number of moves played from Lichess cloud eval. (Comment this line for max moves)
  chessdb:
    enabled: true                        # Activate online moves from https://chessdb.cn/queryc_en/
    priority: 100                         # Priority with which this move source is used. Higher priority is used first.
    only_without_book: true              # Whether the chessdb should only be used if there is no matching book.
    min_candidates: 1                     # Minimum number of candidate moves.
    min_time: 10                          # Time the bot must have at least to use the online move. +10 seconds in games without increment.
    timeout: 5                            # Time the server has to respond.
    selection: "good"                     # Move selection is one of "optimal", "best" or "good".
#   max_depth: 16                         # Half move max depth. (Comment this line for max depth)
#   max_moves: 1                          # Max number of moves played from chessdb. (Comment this line for max moves)
  online_egtb:
    enabled: true                        # Activate online endgame tablebases from Lichess.
    min_time: 5                           # Time the bot must have at least to use the online move. +10 seconds in games without increment.
    timeout: 1                            # Time the server has to respond.

offer_draw:
  enabled: true                           # Activate whether the bot should offer draw.
  score: 50                               # If the absolute value of the score is less than or equal to this value, the bot offers/accepts draw (in cp)
  consecutive_moves: 2                    # How many moves in a row the absolute value of the score has to be below the draw value
  min_game_length: 20                     # Earliest move in which draw is offered.
  against_humans: false                    # Activate whether these settings should apply against humans.

resign:
  enabled: true                          # Activate whether the bot should resign games.
  score: -1000                            # If the score is less than or equal to this value, the bot resigns (in cp).
  consecutive_moves: 5                    # How many moves in a row the score has to be below the resign value.
  against_humans: false                    # Activate whether these settings should apply against humans.

challenge:                                # Incoming challenges.
  concurrency: 2                          # Number of games to play simultaneously.
  max_takebacks: 5                        # Maximum number of takebacks granted to a human.
  bullet_with_increment_only: false       # Whether bullet games against BOTs should only be accepted with increment.
# min_increment: 0                        # Minimum amount of increment to accept a challenge.
# max_increment: 180                      # Maximum amount of increment to accept a challenge.
# min_initial: 0                          # Minimum amount of initial time to accept a challenge.
# max_initial: 315360000                  # Maximum amount of initial time to accept a challenge.
  variants:                               # Chess variants to accept (https://lichess.org/variant).
    - standard
    - chess960
#   - fromPosition
#   - antichess
#   - atomic
#   - crazyhouse
#   - horde
#   - kingOfTheHill
#   - racingKings
#   - threeCheck
  time_controls:                          # Speeds or time controls in initial_minutes+increment_seconds format to accept.
    - bullet
    - blitz
    - rapid
#   - classical
#   - 25+0
  bot_modes:                              # Game modes to accept against BOTs.
    - casual                              # Unrated games.
    - rated                               # Rated games
  human_modes:                            # Game modes to accept against humans.
    - casual                              # Unrated games.
    - rated                               # Rated games

matchmaking:
  delay: 60                               # Time in seconds the bot must be idle before a new challenge is started.
  timeout: 20                             # Time until a challenge is canceled.
  selection: cyclic              # Matchmkaing type selection is one of "weighted_random", "sequential" or "cyclic".
  types:                                  # Matchmaking types of which one is selected before each game.
    bullet:                               # Arbitrary name of the matchmaking type. Names must be unique.
      tc: 0.5+0                             # Time control in initial_minutes+increment_seconds format.
      min_rating_diff: 0                  # Minimum rating distance to opponent. Default: 0
      max_rating_diff: 300  
#   casual_chess960:
#     tc: 0.5+1
#     rated: false
#     variant: chess960
#   optional_settings:
#     rated: true                         # Whether matchmaking should play rated games. Default: true
#     variant: standard                   # Chess variant (https://lichess.org/variant) to challenge. Default: standard
#     weight: 100                         # Weight with which this type is selected. Default: Types are played according to their time control.
#     multiplier: 15                      # Multiplier for calculating timeouts in matchmaking. Default: smart multiplier calculation.
#     min_rating_diff: 0                  # Minimum rating distance to opponent. Default: 0
#     max_rating_diff: 300                # Maximum rating distance to opponent. Default: 10000

messages:
  # Optional substitution keywords (include curly braces):
  #   {opponent} to insert the opponent's name
  #   {me} to insert our name
  #   {engine} to insert engine name
  #   {cpu} to insert CPU information
  #   {ram} to insert RAM size
  # Any other words in curly braces will be removed.
  greeting: "Hi! I'm {me} running {engine}. Good Luck!"                                                              # Message sent to the opponent at the beginning o[...]
  goodbye: "Good Game!"                                             # Message sent to the opponent after the end of a game.
  greeting_spectators: "Hi! I'm {me} running {engine}. I hope you enjoy the game!"                            # Message sent to the spectators at the beginning of a game.
  goodbye_spectators: "Good Bye!"

whitelist:                                # List of users whose challenges are always accepted.
# - Username1
# - Username2

blacklist:                                # List of users who are not challenged and whose challenges are declined.
# - Username1
# - Username2

books:                                    # Names of the opening books (to be used above in the opening_books section) and paths to the opening books.
  DefaultBook: "./engines/Book2.bin"
  BackupBook: "./engines/Book3.bin"
  BlackBook: "./engines/black.bin"
  Optimus2502: "./engines/OPTIMUS2502.bin"
  Optimus4: "./engines/OPTIMUS4.bin"
  Chess960: "./engines/chess960.bin"
  Anti: "./engines/anti_book.bin"
  crazy: "./engines/crazyhouse_book.bin"
<<<<<<< HEAD
  strongest: "./engines/tournament.bin"
=======
  horde: "./engines/horde_book.bin"
  atomic: "./engines/atomic_book.bin"
  whitekingofhill: "./engines/whitekingofhill.bin"
  blackkingofhill: "./engines/blackkingofhill.bin"
>>>>>>> a2c2f1a8
  loser: "./engines/main.bin"
  slowdraw: "./engines/slowdraw.bin"<|MERGE_RESOLUTION|>--- conflicted
+++ resolved
@@ -88,26 +88,15 @@
     standard_white:
       selection: weighted_random
       names:
-<<<<<<< HEAD
         - slowdraw
  #       - Optimus2502
  #       - Optimus4
-=======
-        - Optimus2502
-        - Optimus4
-        - slowdraw
->>>>>>> a2c2f1a8
 
     standard_black:
       selection: best_move
       names:
-<<<<<<< HEAD
         - slowdraw
 #        - BlackBook
-=======
-        - BlackBook
-        - slowdraw
->>>>>>> a2c2f1a8
 
     standard_white_tournament:
       selection: best_move
@@ -296,13 +285,6 @@
   Chess960: "./engines/chess960.bin"
   Anti: "./engines/anti_book.bin"
   crazy: "./engines/crazyhouse_book.bin"
-<<<<<<< HEAD
   strongest: "./engines/tournament.bin"
-=======
-  horde: "./engines/horde_book.bin"
-  atomic: "./engines/atomic_book.bin"
-  whitekingofhill: "./engines/whitekingofhill.bin"
-  blackkingofhill: "./engines/blackkingofhill.bin"
->>>>>>> a2c2f1a8
   loser: "./engines/main.bin"
   slowdraw: "./engines/slowdraw.bin"