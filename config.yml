--- conflicted
+++ resolved
@@ -190,52 +190,6 @@
       names:
         - kothwhite
 
-<<<<<<< HEAD
-=======
-    antichess_white:
-      selection: best_move
-      names:
-        - antiwhite
-
-    antichess_black:
-      selection: best_move
-      allow_repetitions: true
-      names:
-        - antiblack
-
-    threecheck_white:
-      selection: best_move
-      names:
-        - threecheck
-
-    threecheck_black:
-      selection: best_move
-      allow_repetitions: true
-      names:
-        - threecheck      
-
-    atomic_white:
-      selection: best_move
-      names:
-        - atomic
-
-    atomic_black:
-      selection: best_move
-      allow_repetitions: true
-      names:
-        - atomic  
-
-    horde_white:
-      selection: best_move
-      names:
-        - horde
-
-    horde_black:
-      selection: best_move
-      allow_repetitions: true
-      names:
-        - horde  
->>>>>>> 7a4d66b1
 #   'antichess', 'atomic', 'chess960', 'crazyhouse', 'horde', 'kingofthehill', 'racingkings' and '3check' as well.
 #   Append '_white', '_black' or '_human' to use the engine only as the specific color or against humans.
 
