--- conflicted
+++ resolved
@@ -190,32 +190,6 @@
       names:
         - kothwhite
 
-<<<<<<< HEAD
-=======
-    antichess_white:
-      selection: best_move
-      names:
-        - noobanti
-        - antichess
-
-    antichess_black:
-      selection: best_move
-      allow_repetitions: true
-      names:
-        - antichess
-
-    threecheck_white:
-      selection: best_move
-      names:
-        - threecheck
-
-    threecheck_black:
-      selection: best_move
-      allow_repetitions: true
-      names:
-        - threecheck      
-        
->>>>>>> 82f832c8
 #   'antichess', 'atomic', 'chess960', 'crazyhouse', 'horde', 'kingofthehill', 'racingkings' and '3check' as well.
 #   Append '_white', '_black' or '_human' to use the engine only as the specific color or against humans.
 
