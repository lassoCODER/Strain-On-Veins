

token:         # Lichess OAuth2 Token.

engines:
  standard:                               # Engine used for standard chess and when no suitable special engine is configured.
    dir: "./engines/"                      # Directory containing the engine.
    name: "stockfish"                     # Binary name of the engine to use.
    ponder: true                          # Think on opponent's time.
    silence_stderr: false                 # Suppresses stderr output.
    move_overhead_multiplier: 1.0         # Increase if your bot flags games too often. Default move overhead is 1 second per 1 minute initital time.
    uci_options:                          # Arbitrary UCI options passed to the engine.
      Threads: 4                          # Max CPU threads the engine can use.
      Hash: 4096                           # Max memory (in megabytes) the engine can allocate.
      Move Overhead: 300                  # Increase if your bot flags games too often.
    limits:                               # Limits that end the move calculation early.
      time: 3.0                           # Max time per move in seconds.
#      depth: 26                           # Max depth per move.
#      nodes: 4000000                      # Max nodes per move.
  variants:                               # Engine used for variants when no suitable special engine is configured.
    dir: "./engines/"                      # Directory containing the engine.
    name: "fairy-stockfish"               # Binary name of the engine to use.
    ponder: true                          # Think on opponent's time.
    silence_stderr: false                 # Suppresses stderr output.
    move_overhead_multiplier: 1.0         # Increase if your bot flags games too often. Default move overhead is 1 second per 1 minute initital time.
    uci_options:                          # Arbitrary UCI options passed to the engine.
      Threads: 4                          # Max CPU threads the engine can use.
      Hash: 4096                           # Max memory (in megabytes) the engine can allocate.
      Move Overhead: 250                  # Increase if your bot flags games too often.
      EvalFile: "3check-cb5f517c228b.nnue:antichess-dd3cbe53cd4e.nnue:atomic-2cf13ff256cc.nnue:crazyhouse-8ebf84784ad2.nnue:horde-28173ddccabe.nnue:kingofthehill-978b86d0e6a4.nnue:racingkings-636b95f085e3.nnue"
      USE NNUE: true
    limits:                               # Limits that end the move calculation early.
      time: 5.0                           # Max time per move in seconds.
    
#     depth: 26                           # Max depth per move.
#     nodes: 4000000                      # Max nodes per move.

  chess960:                               # Engine used for standard chess and when no suitable special engine is configured.
    dir: "./engines/"                      # Directory containing the engine.
    name: "stockfish"                     # Binary name of the engine to use.
    ponder: true                          # Think on opponent's time.
    silence_stderr: false                 # Suppresses stderr output.
    move_overhead_multiplier: 1.0         # Increase if your bot flags games too often. Default move overhead is 1 second per 1 minute initital time.
    uci_options:                          # Arbitrary UCI options passed to the engine.
      Threads: 7                          # Max CPU threads the engine can use.
      Hash: 4096                           # Max memory (in megabytes) the engine can allocate.
      Move Overhead: 250                  # Increase if your bot flags games too often.
    limits:                               # Limits that end the move calculation early.
      time: 3.0                           # Max time per move in seconds.
 
#      depth: 26                           # Max depth per move.
#      nodes: 4000000                      # Max nodes per move.


# Use the same pattern for 'bullet', 'blitz', 'rapid', 'classical',
# 'antichess', 'atomic', 'chess960', 'crazyhouse', 'horde', 'kingofthehill', 'racingkings' and '3check' as well.
# Append '_white', '_black' or '_human' to use the engine only as the specific color or against humans.

syzygy:
  standard:
    enabled: false                        # Activate local syzygy endgame tablebases.
    paths:                                # Paths to local syzygy endgame tablebases.
      - "./engines/syzygy"
    max_pieces: 7                         # Count of max pieces in the local syzygy endgame tablebases.
    instant_play: true                    # Whether the bot should play directly from syzygy without engine if possible.
  antichess:
    enabled: false                        # Activate local syzygy endgame tablebases.
    paths:                                # Paths to local syzygy endgame tablebases.
      - "/path/to/antichess/syzygy"
    max_pieces: 6                         # Count of max pieces in the local syzygy endgame tablebases.
    instant_play: true                    # Whether the bot should play directly from syzygy without engine if possible.
  atomic:
    enabled: false                        # Activate local syzygy endgame tablebases.
    paths:                                # Paths to local syzygy endgame tablebases.
      - "/path/to/atomic/syzygy"
    max_pieces: 6                         # Count of max pieces in the local syzygy endgame tablebases.
    instant_play: true                    # Whether the bot should play directly from syzygy without engine if possible.

gaviota:
  enabled: false                          # Activate local gaviota endgame tablebases.
  paths:                                  # Paths to local gaviota endgame tablebases.
    - "/path/to/gaviota"
  max_pieces: 5                           # Count of max pieces in the local gaviota endgame tablebases.

opening_books:
  enabled: true 
  priority: 10000
  books:
    standard_white:
      selection: best_move
      names:
        - white
        - Optimus2502
        - Optimus4

    standard_black:
      selection: best_move
      names:
        - black
        - BlackBook
        
    standard_white_tournament:
      selection: best_move
      names:
        - white
        - DefaultBook
        - BackupBook

    standard_black_tournament:
      selection: best_move
      names:
        - black
        - DefaultBook
        - BackupBook
        - BlackBook


    chess960:
      selection: best_move
      names:
        - Chess960 

    crazyhouse_black:
      selection: best_move
      names:
        - crazyblack
    crazyhouse_white:
      selection: best_move
      names:
        - crazywhite

    kingofthehill_black:
      selection: best_move
      names:
        - kothblack
    kingofthehill_white:
      selection: best_move
      names:
        - kothwhite

<<<<<<< HEAD
=======
    antichess_white:
      selection: best_move
      names:
        - antiw

    antichess_black:
      selection: best_move
      names:
        - anti
>>>>>>> 4b963990
#   'antichess', 'atomic', 'chess960', 'crazyhouse', 'horde', 'kingofthehill', 'racingkings' and '3check' as well.
#   Append '_white', '_black' or '_human' to use the engine only as the specific color or against humans.

online_moves:
  opening_explorer:
    enabled: false                        # Activate online moves from Lichess opening explorer. The move that has performed best for this bot is played.
    priority: 300                         # Priority with which this move source is used. Higher priority is used first.
    only_without_book: false              # Whether the Lichess opening explorer should only be used if there is no matching book.
    use_for_variants: false               # Whether the Lichess opening explorer should be used for other variants than standard and chess960.
    min_time: 10                          # Time the bot must have at least to use the online move. +10 seconds in games without increment.
    timeout: 5                            # Time the server has to respond.
    min_games: 5                          # Minimum number of games in which the position must have occurred.
    only_with_wins: false                 # Whether to play only moves that have won before.
    selection: "performance"              # Move selection is "performance" or "win_rate".
    anti: false                           # Whether to play the moves in which the opponent performs the worst.
#   max_depth: 16                         # Half move max depth. (Comment this line for max depth)
#   max_moves: 1                          # Max number of moves played from Lichess opening explorer. (Comment this line for max moves)
  lichess_cloud:
    enabled: false                        # Activate online moves from Lichess cloud eval.
    priority: 200                         # Priority with which this move source is used. Higher priority is used first.
    only_without_book: false              # Whether the cloud should only be used if there is no matching book.
    use_for_variants: true               # Whether the cloud should be used for other variants than standard and chess960.
    min_eval_depth: 10                    # Minimum evaluation depth.
    min_time: 10                          # Time the bot must have at least to use the online move. +10 seconds in games without increment.
    timeout: 5                            # Time the server has to respond.
#   max_depth: 16                         # Half move max depth. (Comment this line for max depth)
#   max_moves: 1                          # Max number of moves played from Lichess cloud eval. (Comment this line for max moves)
  chessdb:
    enabled: true                        # Activate online moves from https://chessdb.cn/queryc_en/
    priority: 100                         # Priority with which this move source is used. Higher priority is used first.
    only_without_book: true              # Whether the chessdb should only be used if there is no matching book.
    min_candidates: 1                     # Minimum number of candidate moves.
    min_time: 10                          # Time the bot must have at least to use the online move. +10 seconds in games without increment.
    timeout: 5                            # Time the server has to respond.
    selection: "good"                     # Move selection is one of "optimal", "best" or "good".
#   max_depth: 16                         # Half move max depth. (Comment this line for max depth)
#   max_moves: 1                          # Max number of moves played from chessdb. (Comment this line for max moves)
  online_egtb:
    enabled: true                        # Activate online endgame tablebases from Lichess.
    min_time: 5                           # Time the bot must have at least to use the online move. +10 seconds in games without increment.
    timeout: 1                            # Time the server has to respond.

offer_draw:
  enabled: true                           # Activate whether the bot should offer draw.
  score: 50                               # If the absolute value of the score is less than or equal to this value, the bot offers/accepts draw (in cp)
  consecutive_moves: 2                    # How many moves in a row the absolute value of the score has to be below the draw value
  min_game_length: 31                     # Earliest move in which draw is offered.
  against_humans: false                    # Activate whether these settings should apply against humans.

resign:
  enabled: true                          # Activate whether the bot should resign games.
  score: -1000                            # If the score is less than or equal to this value, the bot resigns (in cp).
  consecutive_moves: 5                    # How many moves in a row the score has to be below the resign value.
  against_humans: false                    # Activate whether these settings should apply against humans.

challenge:                                # Incoming challenges.
  concurrency: 2                          # Number of games to play simultaneously.
  max_takebacks: 5                        # Maximum number of takebacks granted to a human.
  bullet_with_increment_only: false       # Whether bullet games against BOTs should only be accepted with increment.
# min_increment: 0                        # Minimum amount of increment to accept a challenge.
# max_increment: 180                      # Maximum amount of increment to accept a challenge.
# min_initial: 0                          # Minimum amount of initial time to accept a challenge.
# max_initial: 315360000                  # Maximum amount of initial time to accept a challenge.
  variants:                               # Chess variants to accept (https://lichess.org/variant).
    - standard
    - chess960
    - fromPosition
    - antichess
    - atomic
    - crazyhouse
    - horde
    - kingOfTheHill
    - racingKings
    - threeCheck
  time_controls:                          # Speeds or time controls in initial_minutes+increment_seconds format to accept.
    - bullet
    - blitz
    - rapid
#   - classical
#   - 25+0
  bot_modes:                              # Game modes to accept against BOTs.
    - casual                              # Unrated games.
    - rated                               # Rated games
  human_modes:                            # Game modes to accept against humans.
    - casual                              # Unrated games.
    - rated                               # Rated games

matchmaking:
  delay: 60                               # Time in seconds the bot must be idle before a new challenge is started.
  timeout: 20                             # Time until a challenge is canceled.
  selection: cyclic              # Matchmkaing type selection is one of "weighted_random", "sequential" or "cyclic".
  types:                                  # Matchmaking types of which one is selected before each game.
    bullet:                               # Arbitrary name of the matchmaking type. Names must be unique.
      tc: 0.5+0                             # Time control in initial_minutes+increment_seconds format.
      min_rating_diff: 0                  # Minimum rating distance to opponent. Default: 0
      max_rating_diff: 300  
#   casual_chess960:
#     tc: 0.5+1
#     rated: false
#     variant: chess960
#   optional_settings:
#     rated: true                         # Whether matchmaking should play rated games. Default: true
#     variant: standard                   # Chess variant (https://lichess.org/variant) to challenge. Default: standard
#     weight: 100                         # Weight with which this type is selected. Default: Types are played according to their time control.
#     multiplier: 15                      # Multiplier for calculating timeouts in matchmaking. Default: smart multiplier calculation.
#     min_rating_diff: 0                  # Minimum rating distance to opponent. Default: 0
#     max_rating_diff: 300                # Maximum rating distance to opponent. Default: 10000

messages:
  # Optional substitution keywords (include curly braces):
  #   {opponent} to insert the opponent's name
  #   {me} to insert our name
  #   {engine} to insert engine name
  #   {cpu} to insert CPU information
  #   {ram} to insert RAM size
  # Any other words in curly braces will be removed.
  greeting: "Hi! I'm {me} running {engine}. Good Luck!"                                                              # Message sent to the opponent at the beginning o[...]
  goodbye: "Good Game!"                                             # Message sent to the opponent after the end of a game.
  greeting_spectators: "Hi! I'm {me} running {engine}. I hope you enjoy the game!"                            # Message sent to the spectators at the beginning of a game.
  goodbye_spectators: "Good Bye!"

whitelist:                                # List of users whose challenges are always accepted.
# - Username1
# - Username2

blacklist:                                # List of users who are not challenged and whose challenges are declined.
# - Username1
# - Username2

books:                                    # Names of the opening books (to be used above in the opening_books section) and paths to the opening books.
  DefaultBook: "./engines/Book2.bin"
  BackupBook: "./engines/Book3.bin"
  BlackBook: "./engines/black.bin"
  Optimus2502: "./engines/OPTIMUS2502.bin"
  Optimus4: "./engines/OPTIMUS4.bin"
  Chess960: "./engines/chess960.bin"
  crazywhite: "./engines/crazy_white.bin"
  crazyblack: "./engines/crazy_black.bin"
  kothwhite: "./engines/koth_white.bin"
  kothblack: "./engines/koth_black.bin"
  black: "./engines/std_black.bin"
  white: "./engines/std_white.bin"
  anti: "./engines/antichess_book.bin"
  antiw: "./engines/antiw.bin"
<|MERGE_RESOLUTION|>--- conflicted
+++ resolved
@@ -138,18 +138,6 @@
       names:
         - kothwhite
 
-<<<<<<< HEAD
-=======
-    antichess_white:
-      selection: best_move
-      names:
-        - antiw
-
-    antichess_black:
-      selection: best_move
-      names:
-        - anti
->>>>>>> 4b963990
 #   'antichess', 'atomic', 'chess960', 'crazyhouse', 'horde', 'kingofthehill', 'racingkings' and '3check' as well.
 #   Append '_white', '_black' or '_human' to use the engine only as the specific color or against humans.
 
