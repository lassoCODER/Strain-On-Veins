

token:         # Lichess OAuth2 Token.

engines:
  standard:                               # Engine used for standard chess and when no suitable special engine is configured.
    dir: "./engines/"                      # Directory containing the engine.
    name: "stockfish"                     # Binary name of the engine to use.
    ponder: true                          # Think on opponent's time.
    silence_stderr: false                 # Suppresses stderr output.
    move_overhead_multiplier: 1.0         # Increase if your bot flags games too often. Default move overhead is 1 second per 1 minute initital time.
    uci_options:                          # Arbitrary UCI options passed to the engine.
      Threads: 4                          # Max CPU threads the engine can use.
      Hash: 4096                           # Max memory (in megabytes) the engine can allocate.
      Move Overhead: 300                  # Increase if your bot flags games too often.
    limits:                               # Limits that end the move calculation early.
      time: 3.0                           # Max time per move in seconds.
#      depth: 26                           # Max depth per move.
#      nodes: 4000000                      # Max nodes per move.
  variants:                               # Engine used for variants when no suitable special engine is configured.
    dir: "./engines/"                      # Directory containing the engine.
    name: "fairy-stockfish"               # Binary name of the engine to use.
    ponder: true                          # Think on opponent's time.
    silence_stderr: false                 # Suppresses stderr output.
    move_overhead_multiplier: 1.0         # Increase if your bot flags games too often. Default move overhead is 1 second per 1 minute initital time.
    uci_options:                          # Arbitrary UCI options passed to the engine.
      Threads: 4                          # Max CPU threads the engine can use.
      Hash: 4096                           # Max memory (in megabytes) the engine can allocate.
      Move Overhead: 250                  # Increase if your bot flags games too often.
      EvalFile: "3check-cb5f517c228b.nnue:antichess-dd3cbe53cd4e.nnue:atomic-2cf13ff256cc.nnue:crazyhouse-8ebf84784ad2.nnue:horde-28173ddccabe.nnue:kingofthehill-978b86d0e6a4.nnue:racingkings-636b95f085e3.nnue"
      USE NNUE: true
    limits:                               # Limits that end the move calculation early.
      time: 5.0                           # Max time per move in seconds.
    
#     depth: 26                           # Max depth per move.
#     nodes: 4000000                      # Max nodes per move.

  chess960:                               # Engine used for standard chess and when no suitable special engine is configured.
    dir: "./engines/"                      # Directory containing the engine.
    name: "stockfish"                     # Binary name of the engine to use.
    ponder: true                          # Think on opponent's time.
    silence_stderr: false                 # Suppresses stderr output.
    move_overhead_multiplier: 1.0         # Increase if your bot flags games too often. Default move overhead is 1 second per 1 minute initital time.
    uci_options:                          # Arbitrary UCI options passed to the engine.
      Threads: 7                          # Max CPU threads the engine can use.
      Hash: 4096                           # Max memory (in megabytes) the engine can allocate.
      Move Overhead: 250                  # Increase if your bot flags games too often.
    limits:                               # Limits that end the move calculation early.
      time: 3.0                           # Max time per move in seconds.
 
#      depth: 26                           # Max depth per move.
#      nodes: 4000000                      # Max nodes per move.


# Use the same pattern for 'bullet', 'blitz', 'rapid', 'classical',
# 'antichess', 'atomic', 'chess960', 'crazyhouse', 'horde', 'kingofthehill', 'racingkings' and '3check' as well.
# Append '_white', '_black' or '_human' to use the engine only as the specific color or against humans.

syzygy:
  standard:
    enabled: false                        # Activate local syzygy endgame tablebases.
    paths:                                # Paths to local syzygy endgame tablebases.
      - "./engines/syzygy"
    max_pieces: 7                         # Count of max pieces in the local syzygy endgame tablebases.
    instant_play: true                    # Whether the bot should play directly from syzygy without engine if possible.
  antichess:
    enabled: false                        # Activate local syzygy endgame tablebases.
    paths:                                # Paths to local syzygy endgame tablebases.
      - "/path/to/antichess/syzygy"
    max_pieces: 6                         # Count of max pieces in the local syzygy endgame tablebases.
    instant_play: true                    # Whether the bot should play directly from syzygy without engine if possible.
  atomic:
    enabled: false                        # Activate local syzygy endgame tablebases.
    paths:                                # Paths to local syzygy endgame tablebases.
      - "/path/to/atomic/syzygy"
    max_pieces: 6                         # Count of max pieces in the local syzygy endgame tablebases.
    instant_play: true                    # Whether the bot should play directly from syzygy without engine if possible.

gaviota:
  enabled: false                          # Activate local gaviota endgame tablebases.
  paths:                                  # Paths to local gaviota endgame tablebases.
    - "/path/to/gaviota"
  max_pieces: 5                           # Count of max pieces in the local gaviota endgame tablebases.

opening_books:
  enabled: true 
  priority: 10000
  books:
    standard_white:
      selection: best_move
      names:
        - white
        - Optimus2502
        - Optimus4

    standard_black:
      selection: best_move
      names:
        - BlackBook
        
    standard_white_tournament:
      selection: best_move
      names:
        - white
        - DefaultBook
        - BackupBook

    standard_black_tournament:
      selection: best_move
      names:
        - DefaultBook
        - BackupBook
        - BlackBook


    chess960:
      selection: best_move
      names:
        - Chess960 

    crazyhouse_black:
      selection: best_move
      names:
        - crazyblack
    crazyhouse_white:
      selection: best_move
      names:
        - crazywhite

    kingofthehill_black:
      selection: best_move
      names:
        - kothblack
    kingofthehill_white:
      selection: best_move
      names:
        - kothwhite

<<<<<<< HEAD
=======
    antichess_white:
      selection: best_move
      names:
        - antiw

    antichess_black:
      selection: best_move
      names:
        - antib
>>>>>>> e41740dd
#   'antichess', 'atomic', 'chess960', 'crazyhouse', 'horde', 'kingofthehill', 'racingkings' and '3check' as well.
#   Append '_white', '_black' or '_human' to use the engine only as the specific color or against humans.

online_moves:
  opening_explorer:
    enabled: false                        # Activate online moves from Lichess opening explorer. The move that has performed best for this bot is played.
    priority: 300                         # Priority with which this move source is used. Higher priority is used first.
    only_without_book: false              # Whether the Lichess opening explorer should only be used if there is no matching book.
    use_for_variants: false               # Whether the Lichess opening explorer should be used for other variants than standard and chess960.
    min_time: 10                          # Time the bot must have at least to use the online move. +10 seconds in games without increment.
    timeout: 5                            # Time the server has to respond.
    min_games: 5                          # Minimum number of games in which the position must have occurred.
    only_with_wins: false                 # Whether to play only moves that have won before.
    selection: "performance"              # Move selection is "performance" or "win_rate".
    anti: false                           # Whether to play the moves in which the opponent performs the worst.
#   max_depth: 16                         # Half move max depth. (Comment this line for max depth)
#   max_moves: 1                          # Max number of moves played from Lichess opening explorer. (Comment this line for max moves)
  lichess_cloud:
    enabled: false                        # Activate online moves from Lichess cloud eval.
    priority: 200                         # Priority with which this move source is used. Higher priority is used first.
    only_without_book: false              # Whether the cloud should only be used if there is no matching book.
    use_for_variants: true               # Whether the cloud should be used for other variants than standard and chess960.
    min_eval_depth: 10                    # Minimum evaluation depth.
    min_time: 10                          # Time the bot must have at least to use the online move. +10 seconds in games without increment.
    timeout: 5                            # Time the server has to respond.
#   max_depth: 16                         # Half move max depth. (Comment this line for max depth)
#   max_moves: 1                          # Max number of moves played from Lichess cloud eval. (Comment this line for max moves)
  chessdb:
    enabled: true                        # Activate online moves from https://chessdb.cn/queryc_en/
    priority: 100                         # Priority with which this move source is used. Higher priority is used first.
    only_without_book: true              # Whether the chessdb should only be used if there is no matching book.
    min_candidates: 1                     # Minimum number of candidate moves.
    min_time: 10                          # Time the bot must have at least to use the online move. +10 seconds in games without increment.
    timeout: 5                            # Time the server has to respond.
    selection: "good"                     # Move selection is one of "optimal", "best" or "good".
#   max_depth: 16                         # Half move max depth. (Comment this line for max depth)
#   max_moves: 1                          # Max number of moves played from chessdb. (Comment this line for max moves)
  online_egtb:
    enabled: true                        # Activate online endgame tablebases from Lichess.
    min_time: 5                           # Time the bot must have at least to use the online move. +10 seconds in games without increment.
    timeout: 1                            # Time the server has to respond.

offer_draw:
  enabled: true                           # Activate whether the bot should offer draw.
  score: 50                               # If the absolute value of the score is less than or equal to this value, the bot offers/accepts draw (in cp)
  consecutive_moves: 2                    # How many moves in a row the absolute value of the score has to be below the draw value
  min_game_length: 31                     # Earliest move in which draw is offered.
  against_humans: false                    # Activate whether these settings should apply against humans.

resign:
  enabled: true                          # Activate whether the bot should resign games.
  score: -1000                            # If the score is less than or equal to this value, the bot resigns (in cp).
  consecutive_moves: 5                    # How many moves in a row the score has to be below the resign value.
  against_humans: false                    # Activate whether these settings should apply against humans.

challenge:                                # Incoming challenges.
  concurrency: 2                          # Number of games to play simultaneously.
  max_takebacks: 5                        # Maximum number of takebacks granted to a human.
  bullet_with_increment_only: false       # Whether bullet games against BOTs should only be accepted with increment.
# min_increment: 0                        # Minimum amount of increment to accept a challenge.
# max_increment: 180                      # Maximum amount of increment to accept a challenge.
# min_initial: 0                          # Minimum amount of initial time to accept a challenge.
# max_initial: 315360000                  # Maximum amount of initial time to accept a challenge.
  variants:                               # Chess variants to accept (https://lichess.org/variant).
    - standard
    - chess960
    - fromPosition
    - antichess
    - atomic
    - crazyhouse
    - horde
    - kingOfTheHill
    - racingKings
    - threeCheck
  time_controls:                          # Speeds or time controls in initial_minutes+increment_seconds format to accept.
    - bullet
    - blitz
    - rapid
#   - classical
#   - 25+0
  bot_modes:                              # Game modes to accept against BOTs.
    - casual                              # Unrated games.
    - rated                               # Rated games
  human_modes:                            # Game modes to accept against humans.
    - casual                              # Unrated games.
    - rated                               # Rated games

matchmaking:
  delay: 60                               # Time in seconds the bot must be idle before a new challenge is started.
  timeout: 20                             # Time until a challenge is canceled.
  selection: cyclic              # Matchmkaing type selection is one of "weighted_random", "sequential" or "cyclic".
  types:                                  # Matchmaking types of which one is selected before each game.
    bullet:                               # Arbitrary name of the matchmaking type. Names must be unique.
      tc: 0.5+0                             # Time control in initial_minutes+increment_seconds format.
      min_rating_diff: 0                  # Minimum rating distance to opponent. Default: 0
      max_rating_diff: 300  
#   casual_chess960:
#     tc: 0.5+1
#     rated: false
#     variant: chess960
#   optional_settings:
#     rated: true                         # Whether matchmaking should play rated games. Default: true
#     variant: standard                   # Chess variant (https://lichess.org/variant) to challenge. Default: standard
#     weight: 100                         # Weight with which this type is selected. Default: Types are played according to their time control.
#     multiplier: 15                      # Multiplier for calculating timeouts in matchmaking. Default: smart multiplier calculation.
#     min_rating_diff: 0                  # Minimum rating distance to opponent. Default: 0
#     max_rating_diff: 300                # Maximum rating distance to opponent. Default: 10000

messages:
  # Optional substitution keywords (include curly braces):
  #   {opponent} to insert the opponent's name
  #   {me} to insert our name
  #   {engine} to insert engine name
  #   {cpu} to insert CPU information
  #   {ram} to insert RAM size
  # Any other words in curly braces will be removed.
  greeting: "Hi! I'm {me} running {engine}. Good Luck!"                                                              # Message sent to the opponent at the beginning o[...]
  goodbye: "Good Game!"                                             # Message sent to the opponent after the end of a game.
  greeting_spectators: "Hi! I'm {me} running {engine}. I hope you enjoy the game!"                            # Message sent to the spectators at the beginning of a game.
  goodbye_spectators: "Good Bye!"

whitelist:                                # List of users whose challenges are always accepted.
# - Username1
# - Username2

blacklist:                                # List of users who are not challenged and whose challenges are declined.
# - Username1
# - Username2

books:                                    # Names of the opening books (to be used above in the opening_books section) and paths to the opening books.
  DefaultBook: "./engines/Book2.bin"
  BackupBook: "./engines/Book3.bin"
  BlackBook: "./engines/black.bin"
  Optimus2502: "./engines/OPTIMUS2502.bin"
  Optimus4: "./engines/OPTIMUS4.bin"
  Chess960: "./engines/chess960.bin"
  crazywhite: "./engines/crazy_white.bin"
  crazyblack: "./engines/crazy_black.bin"
  kothwhite: "./engines/koth_white.bin"
  kothblack: "./engines/koth_black.bin"
#  black: "./engines/std_black.bin"
  white: "./engines/std_white.bin"
  antiw: "./engines/anti_white.bin"
  antib: "./engines/anti_black.bin"
<|MERGE_RESOLUTION|>--- conflicted
+++ resolved
@@ -136,18 +136,6 @@
       names:
         - kothwhite
 
-<<<<<<< HEAD
-=======
-    antichess_white:
-      selection: best_move
-      names:
-        - antiw
-
-    antichess_black:
-      selection: best_move
-      names:
-        - antib
->>>>>>> e41740dd
 #   'antichess', 'atomic', 'chess960', 'crazyhouse', 'horde', 'kingofthehill', 'racingkings' and '3check' as well.
 #   Append '_white', '_black' or '_human' to use the engine only as the specific color or against humans.
 
