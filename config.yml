--- conflicted
+++ resolved
@@ -98,7 +98,6 @@
       names:
         - black
         - BlackBook
-<<<<<<< HEAD
 
     standard_white_tournament_nnue_drift:
         selection: best_move
@@ -129,8 +128,6 @@
         selection: best_move
         names:
         - rbsmall
-=======
->>>>>>> b9becd65
         
     standard_white_tournament:
       selection: best_move
@@ -161,17 +158,6 @@
       names:
         - crazywhite
 
-<<<<<<< HEAD
-=======
-    kingofthehill_black:
-      selection: best_move
-      names:
-        - kothblack
-    kingofthehill_white:
-      selection: best_move
-      names:
-        - kothwhite
->>>>>>> b9becd65
 #   'antichess', 'atomic', 'chess960', 'crazyhouse', 'horde', 'kingofthehill', 'racingkings' and '3check' as well.
 #   Append '_white', '_black' or '_human' to use the engine only as the specific color or against humans.
 
