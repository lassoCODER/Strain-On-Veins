--- conflicted
+++ resolved
@@ -155,12 +155,41 @@
     crazyhouse_white:
       selection: best_move
       names:
-<<<<<<< HEAD
+        - horde
+
+    horde_black:
+      selection: best_move
+      names:
+        - horde
+
+    atomic_white:
+      selection: best_move
+      names:
+        - whiteatomic
+
+    atomic_black:
+      selection: best_move
+      names:
+        - blackatomic
+
+    kingofthehill_black:
+      selection: best_move
+      names:
+        - blackkingofhill
+    kingofthehill_white:
+      selection: best_move
+      names:
+        - whitekingofhill
+
+    threecheck_black:
+      selection: best_move
+      names:
+        - threecheckwhite
+    threecheck_white:
+      selection: best_move
+      names:
         - threecheckblack
 
-=======
-        - crazywhite
->>>>>>> 84fe8f82
 #   'antichess', 'atomic', 'chess960', 'crazyhouse', 'horde', 'kingofthehill', 'racingkings' and '3check' as well.
 #   Append '_white', '_black' or '_human' to use the engine only as the specific color or against humans.
 
