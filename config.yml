--- conflicted
+++ resolved
@@ -143,12 +143,7 @@
         - BackupBook
         - BlackBook
 
-<<<<<<< HEAD
     chess960_white:
-=======
-
-    chess960:
->>>>>>> 4be969f9
       selection: best_move
       names:
         - Chess960    
@@ -173,46 +168,6 @@
       names:
         - crazy
 
-<<<<<<< HEAD
-=======
-    horde_white:
-      selection: best_move
-      names:
-        - horde
-
-    horde_black:
-      selection: best_move
-      names:
-        - horde
-
-    atomic_white:
-      selection: best_move
-      names:
-        - whiteatomic
-
-    atomic_black:
-      selection: best_move
-      names:
-        - blackatomic
-
-    kingofthehill_black:
-      selection: best_move
-      names:
-        - blackkingofhill
-    kingofthehill_white:
-      selection: best_move
-      names:
-        - whitekingofhill
-
-    threecheck_black:
-      selection: best_move
-      names:
-        - threecheckwhite
-    threecheck_white:
-      selection: best_move
-      names:
-        - threecheckblack
->>>>>>> 4be969f9
 #   'antichess', 'atomic', 'chess960', 'crazyhouse', 'horde', 'kingofthehill', 'racingkings' and '3check' as well.
 #   Append '_white', '_black' or '_human' to use the engine only as the specific color or against humans.
 
@@ -349,22 +304,9 @@
   Optimus2502: "./engines/OPTIMUS2502.bin"
   Optimus4: "./engines/OPTIMUS4.bin"
   Chess960: "./engines/chess960.bin"
-<<<<<<< HEAD
   Anti: "./engines/anti_book.bin"
   crazy: "./engines/crazyhouse_book.bin"
   strongest: "./engines/tournament.bin"
-=======
-  whiteanti: "./engines/whiteanti.bin"
-  blackanti: "./engines/blackanti.bin"
-  crazy: "./engines/crazyhouse.bin"
-  horde: "./engines/horde.bin"
-  whiteatomic: "./engines/whiteatomic.bin"
-  blackatomic: "./engines/blackatomic.bin"
-  whitekingofhill: "./engines/whitekingofhill.bin"
-  blackkingofhill: "./engines/blackkingofhill.bin"
-  threecheckwhite: "./engines/white3check.bin"
-  threecheckblack: "./engines/black3check.bin"
->>>>>>> 4be969f9
   loser: "./engines/main.bin"
   rbupdated: "./engines/rbupdated.bin"
   rbsmall: "./engines/rbsmall.bin"